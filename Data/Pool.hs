{-# LANGUAGE CPP, NamedFieldPuns, RecordWildCards, ScopedTypeVariables #-}

#if MIN_VERSION_monad_control(0,3,0)
{-# LANGUAGE FlexibleContexts #-}
#endif

#if !MIN_VERSION_base(4,3,0)
{-# LANGUAGE RankNTypes #-}
#endif

-- |
-- Module:      Data.Pool
-- Copyright:   (c) 2011 MailRank, Inc.
-- License:     BSD3
-- Maintainer:  Bryan O'Sullivan <bos@serpentine.com>
-- Stability:   experimental
-- Portability: portable
--
-- A high-performance striped pooling abstraction for managing
-- flexibly-sized collections of resources such as database
-- connections.
--
-- \"Striped\" means that a single 'Pool' consists of several
-- sub-pools, each managed independently.  A stripe size of 1 is fine
-- for many applications, and probably what you should choose by
-- default.  Larger stripe sizes will lead to reduced contention in
-- high-performance multicore applications, at a trade-off of causing
-- the maximum number of simultaneous resources in use to grow.
module Data.Pool
    (
      Pool(idleTime, maxResources, numStripes)
    , LocalPool
    , createPool
    , withResource
<<<<<<< HEAD
    , stats
=======
    , takeResource
    , destroyResource
    , putResource
>>>>>>> 12bfbb7d
    ) where

import Control.Applicative ((<$>))
import Control.Concurrent (forkIO, killThread, myThreadId, threadDelay)
import Control.Concurrent.STM
<<<<<<< HEAD
import Control.Exception (SomeException, catch)
import Control.Monad (forM_, forever, join, foldM, liftM2, unless, when)
import Control.Monad.IO.Class (liftIO)
import Control.Monad.CatchIO (MonadCatchIO, onException)
=======
import Control.Exception (SomeException, onException)
import Control.Monad (forM_, forever, join, liftM2, unless, when)
>>>>>>> 12bfbb7d
import Data.Hashable (hash)
import Data.List (partition)
import Data.Time.Clock (NominalDiffTime, UTCTime, diffUTCTime, getCurrentTime)
import System.Mem.Weak (addFinalizer)
import qualified Control.Exception as E
import qualified Data.Vector as V

#if MIN_VERSION_monad_control(0,3,0)
import Control.Monad.Trans.Control (MonadBaseControl, control)
import Control.Monad.Base (liftBase)
#else
import Control.Monad.IO.Control (MonadControlIO, controlIO)
import Control.Monad.IO.Class (liftIO)
#define control controlIO
#define liftBase liftIO
#endif

#if MIN_VERSION_base(4,3,0)
import Control.Exception (mask)
#else
-- Don't do any async exception protection for older GHCs.
mask :: ((forall a. IO a -> IO a) -> IO b) -> IO b
mask f = f id
#endif

-- | A single resource pool entry.
data Entry a = Entry {
      entry :: a
    , lastUse :: UTCTime
    -- ^ Time of last return.
    }

-- | A single striped pool.
data LocalPool a = LocalPool {
      inUse :: TVar Int
    -- ^ Count of open entries (both idle and in use).
    , entries :: TVar [Entry a]
    -- ^ Idle entries.
    }

data Pool a = Pool {
      create :: IO a
    -- ^ Action for creating a new entry to add to the pool.
    , destroy :: a -> IO ()
    -- ^ Action for destroying an entry that is now done with.
    , numStripes :: Int
    -- ^ Stripe count.  The number of distinct sub-pools to maintain.
    -- The smallest acceptable value is 1.
    , idleTime :: NominalDiffTime
    -- ^ Amount of time for which an unused resource is kept alive.
    -- The smallest acceptable value is 0.5 seconds.
    --
    -- The elapsed time before closing may be a little longer than
    -- requested, as the reaper thread wakes at 1-second intervals.
    , maxResources :: Int
    -- ^ Maximum number of resources to maintain per stripe.  The
    -- smallest acceptable value is 1.
    -- 
    -- Requests for resources will block if this limit is reached on a
    -- single stripe, even if other stripes have idle resources
    -- available.
    , localPools :: V.Vector (LocalPool a)
    -- ^ Per-capability resource pools.
    }

instance Show (Pool a) where
    show Pool{..} = "Pool {numStripes = " ++ show numStripes ++ ", " ++
                    "idleTime = " ++ show idleTime ++ ", " ++
                    "maxResources = " ++ show maxResources ++ "}"

createPool
    :: IO a
    -- ^ Action that creates a new resource.
    -> (a -> IO ())
    -- ^ Action that destroys an existing resource.
    -> Int
    -- ^ Stripe count.  The number of distinct sub-pools to maintain.
    -- The smallest acceptable value is 1.
    -> NominalDiffTime
    -- ^ Amount of time for which an unused resource is kept open.
    -- The smallest acceptable value is 0.5 seconds.
    --
    -- The elapsed time before destroying a resource may be a little
    -- longer than requested, as the reaper thread wakes at 1-second
    -- intervals.
    -> Int
    -- ^ Maximum number of resources to keep open per stripe.  The
    -- smallest acceptable value is 1.
    -- 
    -- Requests for resources will block if this limit is reached on a
    -- single stripe, even if other stripes have idle resources
    -- available.
     -> IO (Pool a)
createPool create destroy numStripes idleTime maxResources = do
  when (numStripes < 1) $
    modError "pool " $ "invalid stripe count " ++ show numStripes
  when (idleTime < 0.5) $
    modError "pool " $ "invalid idle time " ++ show idleTime
  when (maxResources < 1) $
    modError "pool " $ "invalid maximum resource count " ++ show maxResources
  localPools <- atomically . V.replicateM numStripes $
                liftM2 LocalPool (newTVar 0) (newTVar [])
  reaperId <- forkIO $ reaper destroy idleTime localPools
  let p = Pool {
            create
          , destroy
          , numStripes
          , idleTime
          , maxResources
          , localPools
          }
  addFinalizer p $ killThread reaperId
  return p

-- | Periodically go through all pools, closing any resources that
-- have been left idle for too long.
reaper :: (a -> IO ()) -> NominalDiffTime -> V.Vector (LocalPool a) -> IO ()
reaper destroy idleTime pools = forever $ do
  threadDelay (1 * 1000000)
  now <- getCurrentTime
  let isStale Entry{..} = now `diffUTCTime` lastUse > idleTime
  V.forM_ pools $ \LocalPool{..} -> do
    resources <- atomically $ do
      (stale,fresh) <- partition isStale <$> readTVar entries
      unless (null stale) $ do
        writeTVar entries fresh
        modifyTVar_ inUse (subtract (length stale))
      return (map entry stale)
    forM_ resources $ \resource -> do
      destroy resource `E.catch` \(_::SomeException) -> return ()
              
-- | Temporarily take a resource from a 'Pool', perform an action with
-- it, and return it to the pool afterwards.
--
-- * If the pool has an idle resource available, it is used
--   immediately.
--
-- * Otherwise, if the maximum number of resources has not yet been
--   reached, a new resource is created and used.
--
-- * If the maximum number of resources has been reached, this
--   function blocks until a resource becomes available.
--
-- If the action throws an exception of any type, the resource is
-- destroyed, and not returned to the pool.
--
-- It probably goes without saying that you should never manually
-- destroy a pooled resource, as doing so will almost certainly cause
-- a subsequent user (who expects the resource to be valid) to throw
-- an exception.
withResource ::
#if MIN_VERSION_monad_control(0,3,0)
    (MonadBaseControl IO m)
#else
    (MonadControlIO m)
#endif
  => Pool a -> (a -> m b) -> m b
{-# SPECIALIZE withResource :: Pool a -> (a -> IO b) -> IO b #-}
withResource pool act = control $ \runInIO -> mask $ \restore -> do
  (resource, local) <- takeResource pool
  ret <- restore (runInIO (act resource)) `onException`
            destroyResource pool local resource
  putResource local resource
  return ret
#if __GLASGOW_HASKELL__ >= 700
{-# INLINABLE withResource #-}
#endif

-- | Take a resource from the pool, following the same results as
-- 'withResource'. Note that this function should be used with caution, as
-- improper exception handling can lead to leaked resources.
--
-- This function returns both a resource and the @LocalPool@ it came from so
-- that it may either be destroyed (via 'destroyResource') or returned to the
-- pool (via 'putResource').
takeResource :: Pool a -> IO (a, LocalPool a)
takeResource Pool{..} = do
  i <- liftBase $ ((`mod` numStripes) . hash) <$> myThreadId
  let pool@LocalPool{..} = localPools V.! i
  resource <- liftBase . join . atomically $ do
    ents <- readTVar entries
    case ents of
      (Entry{..}:es) -> writeTVar entries es >> return (return entry)
      [] -> do
        used <- readTVar inUse
        when (used == maxResources) retry
        writeTVar inUse $! used + 1
        return $
          create `onException` atomically (modifyTVar_ inUse (subtract 1))
  return (resource, pool)
#if __GLASGOW_HASKELL__ >= 700
{-# INLINABLE takeResource #-}
#endif

-- | Destroy a resource. Note that this will ignore any exceptions in the
-- destroy function.
destroyResource :: Pool a -> LocalPool a -> a -> IO ()
destroyResource Pool{..} LocalPool{..} resource = do
   destroy resource `E.catch` \(_::SomeException) -> return ()
   atomically (modifyTVar_ inUse (subtract 1))
#if __GLASGOW_HASKELL__ >= 700
{-# INLINABLE destroyResource #-}
#endif

-- | Return a resource to the given 'LocalPool'.
putResource :: LocalPool a -> a -> IO ()
putResource LocalPool{..} resource = do
    now <- getCurrentTime
    atomically $ modifyTVar_ entries (Entry resource now:)
#if __GLASGOW_HASKELL__ >= 700
{-# INLINABLE putResource #-}
#endif

modifyTVar_ :: TVar a -> (a -> a) -> STM ()
modifyTVar_ v f = readTVar v >>= \a -> writeTVar v $! f a

modError :: String -> String -> a
modError func msg =
    error $ "Data.Pool." ++ func ++ ": " ++ msg

-- | Returns very general statistics about a 'Pool'.
--
-- * Specifically, a tuple containing:
--   1) The total number of connections that all the sub-pools have open
--   2) The total number of the connections that are idle
stats :: Pool a -> IO (Int, Int)
stats pool = do
  foldM localStats (0, 0) (V.toList $ localPools pool)
  where
    localStats (a, b) local = atomically $ do
      inuse <- readTVar $ inUse local
      total <- readTVar $ entries local
      return (a + inuse, b + length total)<|MERGE_RESOLUTION|>--- conflicted
+++ resolved
@@ -32,27 +32,16 @@
     , LocalPool
     , createPool
     , withResource
-<<<<<<< HEAD
-    , stats
-=======
     , takeResource
     , destroyResource
     , putResource
->>>>>>> 12bfbb7d
     ) where
 
 import Control.Applicative ((<$>))
 import Control.Concurrent (forkIO, killThread, myThreadId, threadDelay)
 import Control.Concurrent.STM
-<<<<<<< HEAD
-import Control.Exception (SomeException, catch)
-import Control.Monad (forM_, forever, join, foldM, liftM2, unless, when)
-import Control.Monad.IO.Class (liftIO)
-import Control.Monad.CatchIO (MonadCatchIO, onException)
-=======
 import Control.Exception (SomeException, onException)
 import Control.Monad (forM_, forever, join, liftM2, unless, when)
->>>>>>> 12bfbb7d
 import Data.Hashable (hash)
 import Data.List (partition)
 import Data.Time.Clock (NominalDiffTime, UTCTime, diffUTCTime, getCurrentTime)
@@ -110,7 +99,7 @@
     , maxResources :: Int
     -- ^ Maximum number of resources to maintain per stripe.  The
     -- smallest acceptable value is 1.
-    -- 
+    --
     -- Requests for resources will block if this limit is reached on a
     -- single stripe, even if other stripes have idle resources
     -- available.
@@ -141,7 +130,7 @@
     -> Int
     -- ^ Maximum number of resources to keep open per stripe.  The
     -- smallest acceptable value is 1.
-    -- 
+    --
     -- Requests for resources will block if this limit is reached on a
     -- single stripe, even if other stripes have idle resources
     -- available.
@@ -183,7 +172,7 @@
       return (map entry stale)
     forM_ resources $ \resource -> do
       destroy resource `E.catch` \(_::SomeException) -> return ()
-              
+
 -- | Temporarily take a resource from a 'Pool', perform an action with
 -- it, and return it to the pool afterwards.
 --
